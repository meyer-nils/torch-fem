--- conflicted
+++ resolved
@@ -63,15 +63,11 @@
         show_undeformed: bool = False,
         contour: tuple[str, list[float]] | None = None,
         plotter: pyvista.Plotter | None = None,
-<<<<<<< HEAD
-        **kwargs,
-    ):
-=======
         threshold_condition: torch.Tensor | None = None,
         **kwargs,
     ):
         """Plot the mesh with optional node and element properties.
-        
+
         Args:
             u (float or torch.Tensor, optional): Displacement field. Defaults to 0.0.
             node_property (dict[str, torch.Tensor], optional): Nodal property to plot. Defaults to None.
@@ -84,8 +80,7 @@
             threshold_condition (torch.Tensor, optional): Threshold condition to recover subshape. Defaults to None.
             **kwargs: Additional keyword arguments passed to pyvista.Plotter.add_mesh.
         """
-        
->>>>>>> a69a65bd
+
         pyvista.set_plot_theme("document")
         pl = pyvista.Plotter() if plotter is None else plotter
         pl.enable_anti_aliasing("ssaa")
@@ -118,17 +113,13 @@
         # Plot cell properties
         if element_property:
             for key, val in element_property.items():
-<<<<<<< HEAD
-                mesh.cell_data[key] = val.numpy()
-=======
                 mesh.cell_data[key] = val.cpu().numpy()
-                
+
         if threshold_condition is None:
             threshold_condition = torch.ones(self.n_elem, dtype=torch.bool)
-                
+
         # Apply threshold to recover subshape
         mesh = mesh.extract_cells(threshold_condition.numpy())
->>>>>>> a69a65bd
 
         # Plot orientations
         if orientations is not None:
@@ -136,15 +127,9 @@
             for j, color in enumerate(["red", "green", "blue"]):
                 directions = orientations[:, j, :]
                 pl.add_arrows(
-<<<<<<< HEAD
-                    ecenters.numpy(),
-                    directions.numpy(),
-                    mag=0.1,
-=======
                     ecenters.numpy()[threshold_condition],
                     directions.numpy()[threshold_condition],
                     mag=0.5,
->>>>>>> a69a65bd
                     color=color,
                     show_scalar_bar=False,
                 )
